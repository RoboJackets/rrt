all:
	mkdir -p build
<<<<<<< HEAD
	cd build && cmake .. -GNinja && ninja
=======
	cd build && cmake .. -DCMAKE_INSTALL_PREFIX:PATH="" && make $(MAKE_FLAGS)

install: all
	cd build && make $(MAKE_FLAGS) install
>>>>>>> 3fdfe0e8

run: all
	build/rrt-viewer

debug: all
	gdb build/rrt-viewer

tests: test-cpp
	build/test-cpp

test-cpp:
	mkdir -p build
	cd build && cmake --target test-cpp .. -GNinja && ninja test-cpp

clean:
	rm -rf build<|MERGE_RESOLUTION|>--- conflicted
+++ resolved
@@ -1,13 +1,9 @@
 all:
 	mkdir -p build
-<<<<<<< HEAD
-	cd build && cmake .. -GNinja && ninja
-=======
-	cd build && cmake .. -DCMAKE_INSTALL_PREFIX:PATH="" && make $(MAKE_FLAGS)
+	cd build && cmake .. -DCMAKE_INSTALL_PREFIX:PATH="" -GNinja && ninja
 
 install: all
-	cd build && make $(MAKE_FLAGS) install
->>>>>>> 3fdfe0e8
+	cd build && ninja install
 
 run: all
 	build/rrt-viewer

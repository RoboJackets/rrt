--- conflicted
+++ resolved
@@ -9,21 +9,13 @@
 namespace RRT {
 
 TEST(BiRRT, Instantiation) {
-<<<<<<< HEAD
-    BiRRT<Vector2f> biRRT(make_shared<GridStateSpace>(50, 50, 50, 50), dimensions, hash);
-=======
-    BiRRT<Vector2d> biRRT(make_shared<GridStateSpace>(50, 50, 50, 50));
->>>>>>> da230cef
+    BiRRT<Vector2d> biRRT(make_shared<GridStateSpace>(50, 50, 50, 50), dimensions, hash);
 }
 
 TEST(BiRRT, getPath) {
     Vector2d start = {1, 1}, goal = {30, 30};
 
-<<<<<<< HEAD
-    BiRRT<Vector2f> biRRT(make_shared<GridStateSpace>(50, 50, 50, 50), dimensions, hash);
-=======
-    BiRRT<Vector2d> biRRT(make_shared<GridStateSpace>(50, 50, 50, 50));
->>>>>>> da230cef
+    BiRRT<Vector2d> biRRT(make_shared<GridStateSpace>(50, 50, 50, 50), dimensions, hash);
     biRRT.setStartState(start);
     biRRT.setGoalState(goal);
     biRRT.setStepSize(1);
@@ -44,9 +36,9 @@
 }
 
 TEST(BiRRT, multipleRuns) {
-    Vector2f start = {1, 1}, goal = {30, 30};
+    Vector2d start = {1, 1}, goal = {30, 30};
 
-    BiRRT<Vector2f> biRRT(make_shared<GridStateSpace>(50, 50, 50, 50), dimensions, hash);
+    BiRRT<Vector2d> biRRT(make_shared<GridStateSpace>(50, 50, 50, 50), dimensions, hash);
     biRRT.setStartState(start);
     biRRT.setGoalState(goal);
     biRRT.setStepSize(1);

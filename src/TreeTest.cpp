--- conflicted
+++ resolved
@@ -64,8 +64,7 @@
 	//	get path in regular order (root -> end)
 	path.clear();
 	tree->getPath(path, tree->lastNode(), false);
-<<<<<<< HEAD
-	ASSERT_EQ(true, path.size() > 1);
+	ASSERT_TRUE(path.size() > 1);
 }
 
 TEST(ASC, Tree) {
@@ -92,7 +91,4 @@
 		if (path[i]->distance() != path[i + 1]->distance()) varied = true;
 	}
 	ASSERT_EQ(false, varied);
-=======
-	ASSERT_TRUE(path.size() > 1);
->>>>>>> e72a815f
 }